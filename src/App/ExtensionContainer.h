/***************************************************************************
 *   Copyright (c) 2016 Stefan Tröger <stefantroeger@gmx.net>              *
 *                                                                         *
 *   This file is part of the FreeCAD CAx development system.              *
 *                                                                         *
 *   This library is free software; you can redistribute it and/or         *
 *   modify it under the terms of the GNU Library General Public           *
 *   License as published by the Free Software Foundation; either          *
 *   version 2 of the License, or (at your option) any later version.      *
 *                                                                         *
 *   This library  is distributed in the hope that it will be useful,      *
 *   but WITHOUT ANY WARRANTY; without even the implied warranty of        *
 *   MERCHANTABILITY or FITNESS FOR A PARTICULAR PURPOSE.  See the         *
 *   GNU Library General Public License for more details.                  *
 *                                                                         *
 *   You should have received a copy of the GNU Library General Public     *
 *   License along with this library; see the file COPYING.LIB. If not,    *
 *   write to the Free Software Foundation, Inc., 59 Temple Place,         *
 *   Suite 330, Boston, MA  02111-1307, USA                                *
 *                                                                         *
 ***************************************************************************/


#ifndef APP_EXTENSIONCONTAINER_H
#define APP_EXTENSIONCONTAINER_H

#include "PropertyContainer.h"
#include <xercesc/util/XercesDefs.hpp>

XERCES_CPP_NAMESPACE_BEGIN
	class DOMNode;
	class DOMElement;
//    class DefaultHandler;
//    class SAX2XMLReader;
XERCES_CPP_NAMESPACE_END


namespace App {

class Extension;
/**
 * @brief Container which can hold extensions
 *
 * In FreeCAD normally inheritance is a chain, it is not possible to use multiple inheritance.
 * The reason for this is that all objects need to be exposed to python, and it is basically
 * impossible to handle multiple inheritance in the C-API for python extensions. Also using multiple
 * parent classes in python is currently not possible with the default object approach.
 *
 * The concept of extensions allow to circumvent those problems. Extensions are FreeCAD objects
 * which work like normal objects in the sense that they use properties and class methods to define
 * their functionality. However, they are not exposed as individual usable entities but are used to
 * extend other objects. A extended object gets all the properties and methods of the extension.
 * Therefore it is like c++ multiple inheritance, which is indeed used to achieve this on c++ side,
 * but provides a few important additional functionalities:
 * - Property persistence is handled, save and restore work out of the box
 * - The objects python API gets extended too with the extension python API
 * - Extensions can be added from c++ and python, even from both together
 *
 * The interoperability with python is highly important, as in FreeCAD all functionality should be
 * as easily accessible from python as from c++. To ensure this, and as already noted, extensions can
 * be added to a object from python. However, this means that it is not clear from the c++ object type
 * if an extension was added or not. If added from c++ it becomes clear in the type due to the use of
 * multiple inheritance. If added from python it is a runtime extension and not visible from type.
 * Hence querying existing extensions of an object and accessing its methods works not by type
 * casting but by the interface provided in ExtensionContainer. The default workflow is to query if
 * an extension exists and then get the extension object. No matter if added from python or c++ this
 * interface works always the same.
 * @code
 * if (object->hasExtension(GroupExtension::getClassTypeId())) {
 *     App::GroupExtension* group = object->getExtensionByType<GroupExtension>();
 *     group->hasObject(...);
 * }
 * @endcode
 *
 * To add a extension to an object, it must comply to a single restriction: it must be derived
 * from ExtensionContainer. This is important to allow adding extensions from python and also to
 * access the universal extension API. As DocumentObject itself derives from ExtensionContainer this
 * should be the case automatically in most circumstances.
 *
 * Note that two small boilerplate changes are needed next to the multiple inheritance when adding
 * extensions from c++.
 * 1. It must be ensured that the property and type registration is aware of the extensions by using
 *    special macros.
 * 2. The extensions need to be initialised in the constructor
 *
 * Here is a working example:
 * @code
 * class AppExport Part : public App::DocumentObject, public App::FirstExtension, public App::SecondExtension {
 *   PROPERTY_HEADER_WITH_EXTENSIONS(App::Part);
 * };
 * PROPERTY_SOURCE_WITH_EXTENSIONS(App::Part, App::DocumentObject)
 * Part::Part(void) {
 *   FirstExtension::initExtension(this);
 *   SecondExtension::initExtension(this);
 * }
 * @endcode
 *
 * From python adding an extension is easier, it must be simply registered to a document object
 * at object initialisation like done with properties. Note that the special python extension objects
 * need to be added, not the c++ objects. Normally the only difference in name is the additional
 * "Python" at the end of the extension name.
 * @code{.py}
 * class Test():
 *   __init(self)__:
 *     registerExtension("App::FirstExtensionPython", self)
 *     registerExtension("App::SecondExtensionPython", self)
 * @endcode
 *
 * Extensions can provide methods that should be overridden by the extended object for customisation
 * of the extension behaviour. In c++ this is as simple as overriding the provided virtual functions.
 * In python a class method must be provided which has the same name as the method to override. This
 * method must not necessarily be in the object that is extended, it must be in the object which is
 * provided to the "registerExtension" call as second argument. This second argument is used as a
 * proxy and enqueired if the method to override exists in this proxy before calling it.
 *
 * For information on howto create extension see the documentation of Extension
 */
class AppExport ExtensionContainer : public App::PropertyContainer
{

    TYPESYSTEM_HEADER_WITH_OVERRIDE();

public:

    using ExtensionIterator = std::map<Base::Type, App::Extension*>::iterator;

    ExtensionContainer();
    ~ExtensionContainer() override;

    void registerExtension(Base::Type extension, App::Extension* ext);
    bool hasExtension(Base::Type, bool derived=true) const; //returns first of type (or derived from if set to true) and throws otherwise
    bool hasExtension(const std::string& name) const; //this version does not check derived classes
    bool hasExtensions() const;
    App::Extension* getExtension(Base::Type, bool derived = true, bool no_except=false) const;
    App::Extension* getExtension(const std::string& name) const; //this version does not check derived classes

    //returns first of type (or derived from) and throws otherwise
    template<typename ExtensionT>
    ExtensionT* getExtensionByType(bool no_except=false, bool derived=true) const {
        return static_cast<ExtensionT*>(getExtension(ExtensionT::getExtensionClassTypeId(),derived,no_except));
    }

    //get all extensions which have the given base class
    std::vector<Extension*> getExtensionsDerivedFrom(Base::Type type) const;
    template<typename ExtensionT>
    std::vector<ExtensionT*> getExtensionsDerivedFromType() const {
        std::vector<ExtensionT*> typevec;
        for(const auto& entry : _extensions) {
            if(entry.first.isDerivedFrom(ExtensionT::getExtensionClassTypeId()))
                typevec.push_back(static_cast<ExtensionT*>(entry.second));
        }
        return typevec;
    }

    ExtensionIterator extensionBegin() {return _extensions.begin();}
    ExtensionIterator extensionEnd() {return _extensions.end();}


    /** @name Access properties */
    //@{
    /// find a property by its name
    Property *getPropertyByName(const char* name) const override;
    /// get the name of a property
    const char* getPropertyName(const Property* prop) const override;
    /// get all properties of the class (including properties of the parent)
    void getPropertyMap(std::map<std::string,Property*> &Map) const override;
    /// get all properties of the class (including properties of the parent)
    void getPropertyList(std::vector<Property*> &List) const override;

    /// get the Type of a Property
    short getPropertyType(const Property* prop) const override;
    /// get the Type of a named Property
    short getPropertyType(const char *name) const override;
    /// get the Group of a Property
    const char* getPropertyGroup(const Property* prop) const override;
    /// get the Group of a named Property
    const char* getPropertyGroup(const char *name) const override;
    /// get the Group of a Property
    const char* getPropertyDocumentation(const Property* prop) const override;
    /// get the Group of a named Property
    const char* getPropertyDocumentation(const char *name) const override;
    //@}

    void onChanged(const Property*) override;

    void Save(Base::Writer& writer) const override;
    void Restore(Base::XMLReader& reader) override;
    void Restore(Base::DocumentReader& reader,XERCES_CPP_NAMESPACE_QUALIFIER DOMElement *containerEl);

    //those methods save/restore the dynamic extensions without handling properties, which is something
    //done by the default Save/Restore methods.
    void saveExtensions(Base::Writer& writer) const;
    void restoreExtensions(Base::XMLReader& reader);
    void restoreExtensions(Base::DocumentReader& reader,XERCES_CPP_NAMESPACE_QUALIFIER DOMElement *containerEl);

    /** Extends the rules for handling property name changed, so that extensions are given an opportunity to handle it.
     *  If an extension handles a change, neither the rest of the extensions, nor the container itself get to handle it.
     *
     *  Extensions get their extensionHandleChangedPropertyName() called.
     *
     *  If no extension handles the request, then the containers handleChangedPropertyName() is called.
     */
<<<<<<< HEAD
    virtual void handleChangedPropertyName(Base::XMLReader &reader, const char * TypeName, const char *PropName) override;
    virtual void handleChangedPropertyName(Base::DocumentReader &reader, const char * TypeName, const char *PropName) override;
=======
    void handleChangedPropertyName(Base::XMLReader &reader, const char * TypeName, const char *PropName) override;
>>>>>>> d3c08a2d
    /** Extends the rules for handling property type changed, so that extensions are given an opportunity to handle it.
     *  If an extension handles a change, neither the rest of the extensions, nor the container itself get to handle it.
     *
     *  Extensions get their extensionHandleChangedPropertyType() called.
     *
     *  If no extension handles the request, then the containers handleChangedPropertyType() is called.
     */
<<<<<<< HEAD
    virtual void handleChangedPropertyType(Base::XMLReader &reader, const char * TypeName, Property * prop) override;
    virtual void handleChangedPropertyType(Base::DocumentReader &reader, const char * TypeName, Property * prop) override;
    
    void readExtension(Base::DocumentReader &reader,XERCES_CPP_NAMESPACE_QUALIFIER DOMElement *ExtensionDOM);
=======
    void handleChangedPropertyType(Base::XMLReader &reader, const char * TypeName, Property * prop) override;
>>>>>>> d3c08a2d

private:
    //stored extensions
    std::map<Base::Type, App::Extension*> _extensions;
};

#define PROPERTY_HEADER_WITH_EXTENSIONS(_class_) \
  PROPERTY_HEADER_WITH_OVERRIDE(_class)

/// We make sure that the PropertyData of the container is not connected to the one of the extension
#define PROPERTY_SOURCE_WITH_EXTENSIONS(_class_, _parentclass_) \
    PROPERTY_SOURCE(_class_, _parentclass_)

#define PROPERTY_SOURCE_ABSTRACT_WITH_EXTENSIONS(_class_, _parentclass_) \
    PROPERTY_SOURCE_ABSTRACT(_class_, _parentclass_)

} //App

#endif // APP_EXTENSIONCONTAINER_H<|MERGE_RESOLUTION|>--- conflicted
+++ resolved
@@ -200,12 +200,8 @@
      *
      *  If no extension handles the request, then the containers handleChangedPropertyName() is called.
      */
-<<<<<<< HEAD
-    virtual void handleChangedPropertyName(Base::XMLReader &reader, const char * TypeName, const char *PropName) override;
+    void handleChangedPropertyName(Base::XMLReader &reader, const char * TypeName, const char *PropName) override;
     virtual void handleChangedPropertyName(Base::DocumentReader &reader, const char * TypeName, const char *PropName) override;
-=======
-    void handleChangedPropertyName(Base::XMLReader &reader, const char * TypeName, const char *PropName) override;
->>>>>>> d3c08a2d
     /** Extends the rules for handling property type changed, so that extensions are given an opportunity to handle it.
      *  If an extension handles a change, neither the rest of the extensions, nor the container itself get to handle it.
      *
@@ -213,14 +209,10 @@
      *
      *  If no extension handles the request, then the containers handleChangedPropertyType() is called.
      */
-<<<<<<< HEAD
-    virtual void handleChangedPropertyType(Base::XMLReader &reader, const char * TypeName, Property * prop) override;
+    void handleChangedPropertyType(Base::XMLReader &reader, const char * TypeName, Property * prop) override;
     virtual void handleChangedPropertyType(Base::DocumentReader &reader, const char * TypeName, Property * prop) override;
     
     void readExtension(Base::DocumentReader &reader,XERCES_CPP_NAMESPACE_QUALIFIER DOMElement *ExtensionDOM);
-=======
-    void handleChangedPropertyType(Base::XMLReader &reader, const char * TypeName, Property * prop) override;
->>>>>>> d3c08a2d
 
 private:
     //stored extensions
