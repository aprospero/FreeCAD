/***************************************************************************
 *   Copyright (c) 2016 Victor Titov (DeepSOIC) <vv.titov@gmail.com>       *
 *                                                                         *
 *   This file is part of the FreeCAD CAx development system.              *
 *                                                                         *
 *   This library is free software; you can redistribute it and/or         *
 *   modify it under the terms of the GNU Library General Public           *
 *   License as published by the Free Software Foundation; either          *
 *   version 2 of the License, or (at your option) any later version.      *
 *                                                                         *
 *   This library  is distributed in the hope that it will be useful,      *
 *   but WITHOUT ANY WARRANTY; without even the implied warranty of        *
 *   MERCHANTABILITY or FITNESS FOR A PARTICULAR PURPOSE.  See the         *
 *   GNU Library General Public License for more details.                  *
 *                                                                         *
 *   You should have received a copy of the GNU Library General Public     *
 *   License along with this library; see the file COPYING.LIB. If not,    *
 *   write to the Free Software Foundation, Inc., 59 Temple Place,         *
 *   Suite 330, Boston, MA  02111-1307, USA                                *
 *                                                                         *
 ***************************************************************************/

#include "PreCompiled.h"
#ifndef _PreComp_
# include <BRepBuilderAPI_MakeFace.hxx>
# include <BRepBuilderAPI_MakeWire.hxx>
# include <TopoDS.hxx>
# include <TopoDS_Builder.hxx>
# include <TopoDS_Iterator.hxx>
# include <QtGlobal>
#endif

#include <memory>

#include "FaceMaker.h"
#include <App/MappedElement.h>
#include "TopoShape.h"
#include "TopoShapeOpCode.h"


TYPESYSTEM_SOURCE_ABSTRACT(Part::FaceMaker, Base::BaseClass)
TYPESYSTEM_SOURCE_ABSTRACT(Part::FaceMakerPublic, Part::FaceMaker)

void Part::FaceMaker::addWire(const TopoDS_Wire& w)
{
    this->addShape(w);
}

void Part::FaceMaker::addShape(const TopoDS_Shape& sh)
{
    addTopoShape(sh);
}

void Part::FaceMaker::addTopoShape(const TopoShape& shape) {
    const TopoDS_Shape &sh = shape.getShape();
    if(sh.IsNull())
        throw Base::ValueError("Input shape is null.");
    switch(sh.ShapeType()){
        case TopAbs_COMPOUND:
            this->myCompounds.push_back(TopoDS::Compound(sh));
        break;
        case TopAbs_WIRE:
            this->myWires.push_back(TopoDS::Wire(sh));
        break;
        case TopAbs_EDGE:
            this->myWires.push_back(BRepBuilderAPI_MakeWire(TopoDS::Edge(sh)).Wire());
        break;
        case TopAbs_FACE:
            this->myInputFaces.push_back(sh);
        break;
        default:
            throw Base::TypeError(tr("Shape must be a wire, edge or compound. Something else was supplied.").toStdString());
        break;
    }
    this->mySourceShapes.push_back(shape);
}

void Part::FaceMaker::useCompound(const TopoDS_Compound& comp)
{
    TopoDS_Iterator it(comp);
    for(; it.More(); it.Next()){
        this->addShape(it.Value());
    }
}

void Part::FaceMaker::useTopoCompound(const TopoShape& comp)
{
    for(auto &s : comp.getSubTopoShapes())
        this->addTopoShape(s);
}

const TopoDS_Face& Part::FaceMaker::Face()
{
    return TopoDS::Face(TopoFace().getShape());
}

const Part::TopoShape &Part::FaceMaker::TopoFace() const{
    if(this->myTopoShape.isNull())
        throw NullShapeException("Part::FaceMaker: result shape is null.");
    if (this->myTopoShape.getShape().ShapeType() != TopAbs_FACE)
        throw Base::TypeError("Part::FaceMaker: return shape is not a single face.");
    return this->myTopoShape;
}

const Part::TopoShape &Part::FaceMaker::getTopoShape() const{
    if(this->myTopoShape.isNull())
        throw NullShapeException("Part::FaceMaker: result shape is null.");
    return this->myTopoShape;
}

#if OCC_VERSION_HEX >= 0x070600
void Part::FaceMaker::Build(const Message_ProgressRange&)
#else
void Part::FaceMaker::Build()
#endif
{
    this->NotDone();
    this->myShapesToReturn = this->myInputFaces;
    this->myGenerated.Clear();

    this->Build_Essence();//adds stuff to myShapesToReturn

    for(const TopoDS_Compound& cmp : this->myCompounds){
        std::unique_ptr<FaceMaker> facemaker = Part::FaceMaker::ConstructFromType(this->getTypeId());

        facemaker->useCompound(cmp);

        facemaker->Build();
        const TopoDS_Shape &subfaces = facemaker->Shape();
        if (subfaces.IsNull())
            continue;
        if (subfaces.ShapeType() == TopAbs_COMPOUND){
            this->myShapesToReturn.push_back(subfaces);
        } else {
            //result is not a compound (probably, a face)... but we want to follow compounding structure of input, so wrap it into compound.
            TopoDS_Builder builder;
            TopoDS_Compound cmp_res;
            builder.MakeCompound(cmp_res);
            builder.Add(cmp_res,subfaces);
            this->myShapesToReturn.push_back(cmp_res);
        }
    }

    if(this->myShapesToReturn.empty()){
        //nothing to do, null shape will be returned.
        this->myShape = TopoDS_Shape();
    } else if (this->myShapesToReturn.size() == 1){
        this->myShape = this->myShapesToReturn[0];
    } else {
        TopoDS_Builder builder;
        TopoDS_Compound cmp_res;
        builder.MakeCompound(cmp_res);
        for(TopoDS_Shape &sh: this->myShapesToReturn){
            builder.Add(cmp_res,sh);
        }
        this->myShape = cmp_res;
    }

    postBuild();
}

struct ElementName {
    long tag;
    Data::MappedName name;
    Data::ElementIDRefs sids;

    ElementName(long t, const Data::MappedName &n, const Data::ElementIDRefs &sids)
        :tag(t),name(n), sids(sids)
    {}

    inline bool operator<(const ElementName &other) const {
        if(tag<other.tag)
            return true;
        if(tag>other.tag)
            return false;
        return Data::ElementNameComparator()(name,other.name);
    }
};

void Part::FaceMaker::postBuild() {
    this->myTopoShape.setShape(this->myShape);
    this->myTopoShape.Hasher = this->MyHasher;
    this->myTopoShape.mapSubElement(this->mySourceShapes);
    int index = 0;
    const char *op = this->MyOp;
    if(!op)
        op = Part::OpCodes::Face;
    const auto &faces = this->myTopoShape.getSubTopoShapes(TopAbs_FACE);
    // name the face using the edges of its outer wire
    for(auto &face : faces) {
        ++index;
        TopoShape wire = face.splitWires();
        wire.mapSubElement(face);
        std::set<ElementName> edgeNames;
        int count = wire.countSubShapes(TopAbs_EDGE);
        for (int index2 = 1; index2 <= count; ++index2) {
            Data::ElementIDRefs sids;
            Data::MappedName name =
                face.getMappedName(Data::IndexedName::fromConst("Edge", index2), false, &sids);
            if (!name) {
                continue;
            }
            edgeNames.emplace(wire.getElementHistory(name), name, sids);
        }
        if (edgeNames.empty()) {
            continue;
        }

        std::vector<Data::MappedName> names;
        Data::ElementIDRefs sids;
        // We just use the first source element name to make the face name more
        // stable
        names.push_back(edgeNames.begin()->name);
        sids = edgeNames.begin()->sids;
        this->myTopoShape.setElementComboName(
                Data::IndexedName::fromConst("Face",index),names,op,nullptr,&sids);
    }
    this->myTopoShape.initCache(true);
    this->Done();
}

std::unique_ptr<Part::FaceMaker> Part::FaceMaker::ConstructFromType(const char* className)
{
    Base::Type fmType = Base::Type::fromName(className);
    if (fmType.isBad()){
        std::stringstream ss;
        ss << "Class '"<< className <<"' not found.";
        throw Base::TypeError(ss.str().c_str());
    }
    return Part::FaceMaker::ConstructFromType(fmType);
}

std::unique_ptr<Part::FaceMaker> Part::FaceMaker::ConstructFromType(Base::Type type)
{
    if (!type.isDerivedFrom(Part::FaceMaker::getClassTypeId())){
        std::stringstream ss;
        ss << "Class '" << type.getName() << "' is not derived from Part::FaceMaker.";
        throw Base::TypeError(ss.str().c_str());
    }
    std::unique_ptr<FaceMaker> instance(static_cast<Part::FaceMaker*>(type.createInstance()));
    if (!instance){
        std::stringstream ss;
        ss << "Cannot create FaceMaker from abstract type '" << type.getName() << "'";
        throw Base::TypeError(ss.str().c_str());
    }
    return instance;
}

void Part::FaceMaker::throwNotImplemented()
{
    throw Base::NotImplementedError("Not implemented yet...");
}


//----------------------------------------------------------------------------------------

TYPESYSTEM_SOURCE(Part::FaceMakerSimple, Part::FaceMakerPublic)


std::string Part::FaceMakerSimple::getUserFriendlyName() const
{
<<<<<<< HEAD
    return {tr("Simple").toStdString()};
=======
    return std::string(QT_TRANSLATE_NOOP("Part_FaceMaker","Simple"));
>>>>>>> 7f3851fb
}

std::string Part::FaceMakerSimple::getBriefExplanation() const
{
<<<<<<< HEAD
    return {tr("Makes separate plane face from every wire independently. No support for holes; wires can be on different planes.").toStdString()};
=======
    return std::string(QT_TRANSLATE_NOOP("Part_FaceMaker","Makes separate plane face from every wire independently. No support for holes; wires can be on different planes."));
>>>>>>> 7f3851fb
}

void Part::FaceMakerSimple::Build_Essence()
{
    for(TopoDS_Wire &w: myWires){
        this->myShapesToReturn.push_back(BRepBuilderAPI_MakeFace(w).Shape());
    }
}<|MERGE_RESOLUTION|>--- conflicted
+++ resolved
@@ -259,20 +259,13 @@
 
 std::string Part::FaceMakerSimple::getUserFriendlyName() const
 {
-<<<<<<< HEAD
     return {tr("Simple").toStdString()};
-=======
-    return std::string(QT_TRANSLATE_NOOP("Part_FaceMaker","Simple"));
->>>>>>> 7f3851fb
 }
 
 std::string Part::FaceMakerSimple::getBriefExplanation() const
 {
-<<<<<<< HEAD
     return {tr("Makes separate plane face from every wire independently. No support for holes; wires can be on different planes.").toStdString()};
-=======
-    return std::string(QT_TRANSLATE_NOOP("Part_FaceMaker","Makes separate plane face from every wire independently. No support for holes; wires can be on different planes."));
->>>>>>> 7f3851fb
+
 }
 
 void Part::FaceMakerSimple::Build_Essence()
